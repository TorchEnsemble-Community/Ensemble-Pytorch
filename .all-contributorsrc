--- conflicted
+++ resolved
@@ -116,14 +116,16 @@
       ]
     },
     {
-<<<<<<< HEAD
       "login": "LukasGardberg",
       "name": "LukasGardberg",
       "avatar_url": "https://avatars.githubusercontent.com/u/52111220?v=4",
       "profile": "https://github.com/LukasGardberg",
       "contributions": [
-        "code"
-=======
+        "code",
+        "test"
+      ]
+    },
+    {
       "login": "SarthakJariwala",
       "name": "SarthakJariwala",
       "avatar_url": "https://avatars.githubusercontent.com/u/35085572?v=4",
@@ -131,7 +133,6 @@
       "contributions": [
         "code",
         "test"
->>>>>>> 061bef71
       ]
     }
   ],
