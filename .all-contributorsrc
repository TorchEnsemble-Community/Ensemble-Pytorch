--- conflicted
+++ resolved
@@ -71,21 +71,21 @@
       ]
     },
     {
-<<<<<<< HEAD
       "login": "by256",
       "name": "Batuhan Yildirim",
       "avatar_url": "https://avatars.githubusercontent.com/u/44163664?v=4",
       "profile": "https://by256.github.io/",
       "contributions": [
         "code"
-=======
+      ]
+    },
+    {
       "login": "kiranchari",
       "name": "kiranchari",
       "avatar_url": "https://avatars.githubusercontent.com/u/1838910?v=4",
       "profile": "https://github.com/kiranchari",
       "contributions": [
         "doc"
->>>>>>> 0e28a506
       ]
     }
   ],
