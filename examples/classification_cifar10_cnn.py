--- conflicted
+++ resolved
@@ -118,12 +118,7 @@
     model = VotingClassifier(
         estimator=LeNet5,
         n_estimators=n_estimators,
-<<<<<<< HEAD
-        cuda=True,
-        n_jobs=2
-=======
         cuda=True
->>>>>>> 3d60a525
     )
 
     tic = time.time()
@@ -143,12 +138,7 @@
     model = BaggingClassifier(
         estimator=LeNet5,
         n_estimators=n_estimators,
-<<<<<<< HEAD
-        cuda=True,
-        n_jobs=2
-=======
         cuda=True
->>>>>>> 3d60a525
     )
 
     tic = time.time()
