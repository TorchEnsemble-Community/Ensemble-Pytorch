"""
  In fusion-based ensemble, predictions from all base estimators are
  first aggregated as an average output. After then, the training loss is
  computed based on this average output and the ground-truth. The training
  loss is then back-propagated to all base estimators simultaneously.
"""


import torch
import torch.nn as nn
import torch.nn.functional as F

from ._base import BaseClassifier, BaseRegressor, torchensemble_model_doc
from .utils import io
from .utils import operator as op
from .utils import set_module

__all__ = ["FusionClassifier", "FusionRegressor"]


@torchensemble_model_doc(
    """Implementation on the FusionClassifier.""", "model"
)
class FusionClassifier(BaseClassifier):
    def _forward(self, *x):
        """
        Implementation on the internal data forwarding in FusionClassifier.
        """
        # Average
        outputs = [estimator(*x) for estimator in self.estimators_]
        output = op.average(outputs)

        return output

    @torchensemble_model_doc(
        """Implementation on the data forwarding in FusionClassifier.""",
        "classifier_forward",
    )
    def forward(self, *x):
        output = self._forward(*x)
        proba = F.softmax(output, dim=1)

        return proba

    @torchensemble_model_doc(
        """Set the attributes on optimizer for FusionClassifier.""",
        "set_optimizer",
    )
    def set_optimizer(self, optimizer_name, **kwargs):
        super().set_optimizer(optimizer_name, **kwargs)

    @torchensemble_model_doc(
        """Set the attributes on scheduler for FusionClassifier.""",
        "set_scheduler",
    )
    def set_scheduler(self, scheduler_name, **kwargs):
        super().set_scheduler(scheduler_name, **kwargs)

    @torchensemble_model_doc(
        """Set the training criterion for FusionClassifier.""",
        "set_criterion",
    )
    def set_criterion(self, criterion):
        super().set_criterion(criterion)

    @torchensemble_model_doc(
        """Implementation on the training stage of FusionClassifier.""", "fit"
    )
    def fit(
        self,
        train_loader,
        epochs=100,
        log_interval=100,
        test_loader=None,
        save_model=True,
        save_dir=None,
    ):

        # Instantiate base estimators and set attributes
        for _ in range(self.n_estimators):
            self.estimators_.append(self._make_estimator())
        self._validate_parameters(epochs, log_interval)
        self.n_outputs = self._decide_n_outputs(train_loader)
        optimizer = set_module.set_optimizer(
            self, self.optimizer_name, **self.optimizer_args
        )

        # Set the scheduler if `set_scheduler` was called before
        if self.use_scheduler_:
            self.scheduler_ = set_module.set_scheduler(
                optimizer, self.scheduler_name, **self.scheduler_args
            )

        # Check the training criterion
        if not hasattr(self, "_criterion"):
            self._criterion = nn.CrossEntropyLoss()

        # Utils
        best_acc = 0.0
        total_iters = 0

        # Training loop
        for epoch in range(epochs):
            self.train()
            for batch_idx, elem in enumerate(train_loader):

                data, target = io.split_data_target(elem, self.device)
                batch_size = data[0].size(0)

                def closure():
                    if torch.is_grad_enabled():
                        optimizer.zero_grad()
                    output = self._forward(*data)
                    loss = criterion(output, target)
                    if loss.requires_grad:
                        loss.backward()
                    return loss

                optimizer.step(closure)

                # Calculate loss for logging
                output = self._forward(*data)
<<<<<<< HEAD
                loss = closure()
=======
                loss = self._criterion(output, target)
                loss.backward()
                optimizer.step()
>>>>>>> bb7b9884

                # Print training status
                if batch_idx % log_interval == 0:
                    with torch.no_grad():
                        _, predicted = torch.max(output.data, 1)
                        correct = (predicted == target).sum().item()

                        msg = (
                            "Epoch: {:03d} | Batch: {:03d} | Loss:"
                            " {:.5f} | Correct: {:d}/{:d}"
                        )
                        self.logger.info(
                            msg.format(
                                epoch,
                                batch_idx,
                                loss.item(),
                                correct,
                                batch_size,
                            )
                        )
                        if self.tb_logger:
                            self.tb_logger.add_scalar(
                                "fusion/Train_Loss", loss.item(), total_iters
                            )
                total_iters += 1

            # Validation
            if test_loader:
                self.eval()
                with torch.no_grad():
                    correct = 0
                    total = 0
                    for _, elem in enumerate(test_loader):
                        data, target = io.split_data_target(elem, self.device)
                        output = self.forward(*data)
                        _, predicted = torch.max(output.data, 1)
                        correct += (predicted == target).sum().item()
                        total += target.size(0)
                    acc = 100 * correct / total

                    if acc > best_acc:
                        best_acc = acc
                        if save_model:
                            io.save(self, save_dir, self.logger)

                    msg = (
                        "Epoch: {:03d} | Validation Acc: {:.3f}"
                        " % | Historical Best: {:.3f} %"
                    )
                    self.logger.info(msg.format(epoch, acc, best_acc))
                    if self.tb_logger:
                        self.tb_logger.add_scalar(
                            "fusion/Validation_Acc", acc, epoch
                        )

            # Update the scheduler
            if hasattr(self, "scheduler_"):
                self.scheduler_.step()

        if save_model and not test_loader:
            io.save(self, save_dir, self.logger)

    @torchensemble_model_doc(item="classifier_evaluate")
    def evaluate(self, test_loader, return_loss=False):
        return super().evaluate(test_loader, return_loss)

    @torchensemble_model_doc(item="predict")
    def predict(self, *x):
        return super().predict(*x)


@torchensemble_model_doc("""Implementation on the FusionRegressor.""", "model")
class FusionRegressor(BaseRegressor):
    @torchensemble_model_doc(
        """Implementation on the data forwarding in FusionRegressor.""",
        "regressor_forward",
    )
    def forward(self, *x):
        # Average
        outputs = [estimator(*x) for estimator in self.estimators_]
        pred = op.average(outputs)

        return pred

    @torchensemble_model_doc(
        """Set the attributes on optimizer for FusionRegressor.""",
        "set_optimizer",
    )
    def set_optimizer(self, optimizer_name, **kwargs):
        super().set_optimizer(optimizer_name, **kwargs)

    @torchensemble_model_doc(
        """Set the attributes on scheduler for FusionRegressor.""",
        "set_scheduler",
    )
    def set_scheduler(self, scheduler_name, **kwargs):
        super().set_scheduler(scheduler_name, **kwargs)

    @torchensemble_model_doc(
        """Set the training criterion for FusionRegressor.""",
        "set_criterion",
    )
    def set_criterion(self, criterion):
        super().set_criterion(criterion)

    @torchensemble_model_doc(
        """Implementation on the training stage of FusionRegressor.""", "fit"
    )
    def fit(
        self,
        train_loader,
        epochs=100,
        log_interval=100,
        test_loader=None,
        save_model=True,
        save_dir=None,
    ):
        # Instantiate base estimators and set attributes
        for _ in range(self.n_estimators):
            self.estimators_.append(self._make_estimator())
        self._validate_parameters(epochs, log_interval)
        self.n_outputs = self._decide_n_outputs(train_loader)
        optimizer = set_module.set_optimizer(
            self, self.optimizer_name, **self.optimizer_args
        )

        # Set the scheduler if `set_scheduler` was called before
        if self.use_scheduler_:
            self.scheduler_ = set_module.set_scheduler(
                optimizer, self.scheduler_name, **self.scheduler_args
            )

        # Check the training criterion
        if not hasattr(self, "_criterion"):
            self._criterion = nn.MSELoss()

        # Utils
        best_loss = float("inf")
        total_iters = 0

        # Training loop
        for epoch in range(epochs):
            self.train()
            for batch_idx, elem in enumerate(train_loader):

                data, target = io.split_data_target(elem, self.device)

                def closure():
                    if torch.is_grad_enabled():
                        optimizer.zero_grad()
                    output = self.forward(*data)
                    loss = criterion(output, target)
                    if loss.requires_grad:
                        loss.backward()
                    return loss

                optimizer.step(closure)

                # Calculate loss for logging
                output = self.forward(*data)
<<<<<<< HEAD
                loss = closure()
=======
                loss = self._criterion(output, target)
                loss.backward()
                optimizer.step()
>>>>>>> bb7b9884

                # Print training status
                if batch_idx % log_interval == 0:
                    with torch.no_grad():
                        msg = "Epoch: {:03d} | Batch: {:03d} | Loss: {:.5f}"
                        self.logger.info(
                            msg.format(epoch, batch_idx, loss.item())
                        )
                        if self.tb_logger:
                            self.tb_logger.add_scalar(
                                "fusion/Train_Loss", loss.item(), total_iters
                            )
                total_iters += 1

            # Validation
            if test_loader:
                self.eval()
                with torch.no_grad():
                    val_loss = 0.0
                    for _, elem in enumerate(test_loader):
                        data, target = io.split_data_target(elem, self.device)
                        output = self.forward(*data)
                        val_loss += self._criterion(output, target)
                    val_loss /= len(test_loader)

                    if val_loss < best_loss:
                        best_loss = val_loss
                        if save_model:
                            io.save(self, save_dir, self.logger)

                    msg = (
                        "Epoch: {:03d} | Validation Loss: {:.5f} |"
                        " Historical Best: {:.5f}"
                    )
                    self.logger.info(msg.format(epoch, val_loss, best_loss))
                    if self.tb_logger:
                        self.tb_logger.add_scalar(
                            "fusion/Validation_Loss", val_loss, epoch
                        )

            # Update the scheduler
            if hasattr(self, "scheduler_"):
                self.scheduler_.step()

        if save_model and not test_loader:
            io.save(self, save_dir, self.logger)

    @torchensemble_model_doc(item="regressor_evaluate")
    def evaluate(self, test_loader):
        return super().evaluate(test_loader)

    @torchensemble_model_doc(item="predict")
    def predict(self, *x):
        return super().predict(*x)<|MERGE_RESOLUTION|>--- conflicted
+++ resolved
@@ -120,13 +120,7 @@
 
                 # Calculate loss for logging
                 output = self._forward(*data)
-<<<<<<< HEAD
                 loss = closure()
-=======
-                loss = self._criterion(output, target)
-                loss.backward()
-                optimizer.step()
->>>>>>> bb7b9884
 
                 # Print training status
                 if batch_idx % log_interval == 0:
@@ -287,13 +281,7 @@
 
                 # Calculate loss for logging
                 output = self.forward(*data)
-<<<<<<< HEAD
                 loss = closure()
-=======
-                loss = self._criterion(output, target)
-                loss.backward()
-                optimizer.step()
->>>>>>> bb7b9884
 
                 # Print training status
                 if batch_idx % log_interval == 0:
