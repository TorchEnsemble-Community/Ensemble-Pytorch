--- conflicted
+++ resolved
@@ -55,25 +55,13 @@
 
                 msg = ("Estimator: {:03d} | Epoch: {:03d} | Batch: {:03d}"
                        " | Loss: {:.5f} | Correct: {:d}/{:d}")
-<<<<<<< HEAD
                 msg_list.append(msg.format(idx, epoch, batch_idx, loss,
                                 correct, batch_size))
-=======
-                print(
-                    msg.format(
-                        idx, epoch, batch_idx, loss, correct, batch_size
-                    )
-                )
->>>>>>> 3d60a525
             # Regression
             else:
                 msg = ("Estimator: {:03d} | Epoch: {:03d} | Batch: {:03d}"
                        " | Loss: {:.5f}")
-<<<<<<< HEAD
                 msg_list.append(msg.format(idx, epoch, batch_idx, loss))
-=======
-                print(msg.format(idx, epoch, batch_idx, loss))
->>>>>>> 3d60a525
 
     return estimator, msg_list
 
@@ -151,16 +139,13 @@
                     )
                     for idx, estimator in enumerate(estimators)
                 )
-                estimators = rets  # update
-
-<<<<<<< HEAD
+
                 estimators = []
                 for ret_val in rets:
                     estimators.append(ret_val[0])
                     for msg in ret_val[1]:
                         self.logger.info(msg)
-=======
->>>>>>> 3d60a525
+
                 # Validation
                 if test_loader:
                     self.eval()
@@ -285,16 +270,13 @@
                     )
                     for idx, estimator in enumerate(estimators)
                 )
-                estimators = rets  # update
-
-<<<<<<< HEAD
+
                 estimators = []
                 for ret_val in rets:
                     estimators.append(ret_val[0])
                     for msg in ret_val[1]:
                         self.logger.info(msg)
-=======
->>>>>>> 3d60a525
+
                 # Validation
                 if test_loader:
                     self.eval()
