"""
  Snapshot ensemble generates many base estimators by enforcing a base
  estimator to converge to its local minima many times and save the
  model parameters at that point as a snapshot. The final prediction takes
  the average over predictions from all snapshot models.

  Reference:
      G. Huang, Y.-X. Li, G. Pleiss et al., Snapshot Ensemble: Train 1, and
      M for free, ICLR, 2017.
"""


import math
import torch
import logging
import warnings
import torch.nn as nn
import torch.nn.functional as F
from torch.optim.lr_scheduler import LambdaLR

from ._base import BaseModule, BaseClassifier, BaseRegressor
from ._base import torchensemble_model_doc
from .utils import io
from .utils import set_module
from .utils import operator as op
from .utils.logging import get_tb_logger


__all__ = [
    "_BaseSnapshotEnsemble",
    "SnapshotEnsembleClassifier",
    "SnapshotEnsembleRegressor",
]


__fit_doc = """
    Parameters
    ----------
    train_loader : torch.utils.data.DataLoader
        A :mod:`DataLoader` container that contains the training data.
    lr_clip : list or tuple, default=None
        Specify the accepted range of learning rate. When the learning rate
        determined by the scheduler is out of this range, it will be clipped.

        - The first element should be the lower bound of learning rate.
        - The second element should be the upper bound of learning rate.
    epochs : int, default=100
        The number of training epochs.
    log_interval : int, default=100
        The number of batches to wait before logging the training status.
    test_loader : torch.utils.data.DataLoader, default=None
        A :mod:`DataLoader` container that contains the evaluating data.

        - If ``None``, no validation is conducted after each snapshot
          being generated.
        - If not ``None``, the ensemble will be evaluated on this
          dataloader after each snapshot being generated.
    save_model : bool, default=True
        Specify whether to save the model parameters.

        - If test_loader is ``None``, the ensemble with
          ``n_estimators`` base estimators will be saved.
        - If test_loader is not ``None``, the ensemble with the best
          validation performance will be saved.
    save_dir : string, default=None
        Specify where to save the model parameters.

        - If ``None``, the model will be saved in the current directory.
        - If not ``None``, the model will be saved in the specified
          directory: ``save_dir``.
"""


def _snapshot_ensemble_model_doc(header, item="fit"):
    """
    Decorator on obtaining documentation for different snapshot ensemble
    models.
    """

    def get_doc(item):
        """Return selected item"""
        __doc = {"fit": __fit_doc}
        return __doc[item]

    def adddoc(cls):
        doc = [header + "\n\n"]
        doc.extend(get_doc(item))
        cls.__doc__ = "".join(doc)
        return cls

    return adddoc


class _BaseSnapshotEnsemble(BaseModule):
    def __init__(
        self, estimator, n_estimators, estimator_args=None, cuda=True
    ):
        super(BaseModule, self).__init__()

        self.base_estimator_ = estimator
        self.n_estimators = n_estimators
        self.estimator_args = estimator_args

        if estimator_args and not isinstance(estimator, type):
            msg = (
                "The input `estimator_args` will have no effect since"
                " `estimator` is already an object after instantiation."
            )
            warnings.warn(msg, RuntimeWarning)

        self.device = torch.device("cuda" if cuda else "cpu")
        self.logger = logging.getLogger()
        self.tb_logger = get_tb_logger()

        self.estimators_ = nn.ModuleList()

    def _validate_parameters(self, lr_clip, epochs, log_interval):
        """Validate hyper-parameters on training the ensemble."""

        if lr_clip:
            if not (isinstance(lr_clip, list) or isinstance(lr_clip, tuple)):
                msg = "lr_clip should be a list or tuple with two elements."
                self.logger.error(msg)
                raise ValueError(msg)

            if len(lr_clip) != 2:
                msg = (
                    "lr_clip should only have two elements, one for lower"
                    " bound, and another for upper bound."
                )
                self.logger.error(msg)
                raise ValueError(msg)

            if not lr_clip[0] < lr_clip[1]:
                msg = (
                    "The first element = {} should be smaller than the"
                    " second element = {} in lr_clip."
                )
                self.logger.error(msg.format(lr_clip[0], lr_clip[1]))
                raise ValueError(msg.format(lr_clip[0], lr_clip[1]))

        if not epochs > 0:
            msg = (
                "The number of training epochs = {} should be strictly"
                " positive."
            )
            self.logger.error(msg.format(epochs))
            raise ValueError(msg.format(epochs))

        if not log_interval > 0:
            msg = (
                "The number of batches to wait before printting the"
                " training status should be strictly positive, but got {}"
                " instead."
            )
            self.logger.error(msg.format(log_interval))
            raise ValueError(msg.format(log_interval))

        if not epochs % self.n_estimators == 0:
            msg = (
                "The number of training epochs = {} should be a multiple"
                " of n_estimators = {}."
            )
            self.logger.error(msg.format(epochs, self.n_estimators))
            raise ValueError(msg.format(epochs, self.n_estimators))

    def _forward(self, x):
        """
        Implementation on the internal data forwarding in snapshot ensemble.
        """
        # Average
        results = [estimator(x) for estimator in self.estimators_]
        output = op.average(results)

        return output

    def _clip_lr(self, optimizer, lr_clip):
        """Clip the learning rate of the optimizer according to `lr_clip`."""
        if not lr_clip:
            return optimizer

        for param_group in optimizer.param_groups:
            if param_group["lr"] < lr_clip[0]:
                param_group["lr"] = lr_clip[0]
            if param_group["lr"] > lr_clip[1]:
                param_group["lr"] = lr_clip[1]

        return optimizer

    def _set_scheduler(self, optimizer, n_iters):
        """
        Set the learning rate scheduler for snapshot ensemble.
        Please refer to the equation (2) in original paper for details.
        """
        T_M = math.ceil(n_iters / self.n_estimators)
        lr_lambda = lambda iteration: 0.5 * (  # noqa: E731
            torch.cos(torch.tensor(math.pi * (iteration % T_M) / T_M)) + 1
        )
        scheduler = LambdaLR(optimizer, lr_lambda=lr_lambda)

        return scheduler

    def set_scheduler(self, scheduler_name, **kwargs):
        msg = (
            "The learning rate scheduler for Snapshot Ensemble will be"
            " automatically set. Calling this function has no effect on"
            " the training stage of Snapshot Ensemble."
        )
        warnings.warn(msg, RuntimeWarning)


@torchensemble_model_doc(
    """Implementation on the SnapshotEnsembleClassifier.""", "seq_model"
)
class SnapshotEnsembleClassifier(_BaseSnapshotEnsemble, BaseClassifier):
    def __init__(self, **kwargs):
        super().__init__(**kwargs)
        self.is_classification = True

    @torchensemble_model_doc(
        """Implementation on the data forwarding in SnapshotEnsembleClassifier.""",  # noqa: E501
        "classifier_forward",
    )
    def forward(self, x):
        proba = self._forward(x)

        return F.softmax(proba, dim=1)

    @torchensemble_model_doc(
        """Set the attributes on optimizer for SnapshotEnsembleClassifier.""",
        "set_optimizer",
    )
    def set_optimizer(self, optimizer_name, **kwargs):
        self.optimizer_name = optimizer_name
        self.optimizer_args = kwargs

    @_snapshot_ensemble_model_doc(
        """Implementation on the training stage of SnapshotEnsembleClassifier.""",  # noqa: E501
        "fit",
    )
    def fit(
        self,
        train_loader,
        lr_clip=None,
        epochs=100,
        log_interval=100,
        test_loader=None,
        save_model=True,
        save_dir=None,
    ):
        self._validate_parameters(lr_clip, epochs, log_interval)
        self.n_outputs = self._decide_n_outputs(
            train_loader, self.is_classification
        )

        estimator = self._make_estimator()

        # Set the optimizer and scheduler
        optimizer = set_module.set_optimizer(
            estimator, self.optimizer_name, **self.optimizer_args
        )

        scheduler = self._set_scheduler(optimizer, epochs * len(train_loader))

        # Utils
        criterion = nn.CrossEntropyLoss()
        best_acc = 0.0
        counter = 0  # a counter on generating snapshots
        n_iters_per_estimator = epochs * len(train_loader) // self.n_estimators

        # Training loop
<<<<<<< HEAD
        self.dummy_estimator_.train()
        total_iters = 0
=======
        estimator.train()
>>>>>>> f24e6890
        for epoch in range(epochs):
            for batch_idx, (data, target) in enumerate(train_loader):

                batch_size = data.size(0)
                data, target = data.to(self.device), target.to(self.device)

                # Clip the learning rate
                optimizer = self._clip_lr(optimizer, lr_clip)

                optimizer.zero_grad()
                output = estimator(data)
                loss = criterion(output, target)
                loss.backward()
                optimizer.step()

                # Print training status
                if batch_idx % log_interval == 0:
                    with torch.no_grad():
                        _, predicted = torch.max(output.data, 1)
                        correct = (predicted == target).sum().item()

                        msg = (
                            "lr: {:.5f} | Epoch: {:03d} | Batch: {:03d} |"
                            " Loss: {:.5f} | Correct: {:d}/{:d}"
                        )
                        self.logger.info(
                            msg.format(
                                optimizer.param_groups[0]["lr"],
                                epoch,
                                batch_idx,
                                loss,
                                correct,
                                batch_size,
                            )
                        )
                        if self.tb_logger:
                            self.tb_logger.add_scalar(
                                "snapshot_ensemble/Train_Loss",
                                loss,
                                total_iters,
                            )
                        else:
                            print("None")

                # Snapshot ensemble updates the learning rate per iteration
                # instead of per epoch.
                scheduler.step()
                counter += 1
                total_iters += 1

            if counter % n_iters_per_estimator == 0:

                # Generate and save the snapshot
                snapshot = self._make_estimator()
                snapshot.load_state_dict(estimator.state_dict())
                self.estimators_.append(snapshot)

                msg = "Save the snapshot model with index: {}"
                self.logger.info(msg.format(len(self.estimators_) - 1))

            # Validation after each snapshot model being generated
            if test_loader and counter % n_iters_per_estimator == 0:
                self.eval()
                with torch.no_grad():
                    correct = 0
                    total = 0
                    for _, (data, target) in enumerate(test_loader):
                        data = data.to(self.device)
                        target = target.to(self.device)
                        output = self.forward(data)
                        _, predicted = torch.max(output.data, 1)
                        correct += (predicted == target).sum().item()
                        total += target.size(0)
                    acc = 100 * correct / total

                    if acc > best_acc:
                        best_acc = acc
                        if save_model:
                            io.save(self, save_dir, self.logger)

                    msg = (
                        "n_estimators: {} | Validation Acc: {:.3f} %"
                        " | Historical Best: {:.3f} %"
                    )
                    self.logger.info(
                        msg.format(len(self.estimators_), acc, best_acc)
                    )
                    if self.tb_logger:
                        self.tb_logger.add_scalar(
                            "snapshot_ensemble/Validation_Acc",
                            acc,
                            len(self.estimators_),
                        )

        if save_model and not test_loader:
            io.save(self, save_dir, self.logger)

    @torchensemble_model_doc(item="classifier_evaluate")
    def evaluate(self, test_loader, return_loss=False):
        return super().evaluate(test_loader, return_loss)

    @torchensemble_model_doc(item="predict")
    def predict(self, X, return_numpy=True):
        return super().predict(X, return_numpy)


@torchensemble_model_doc(
    """Implementation on the SnapshotEnsembleRegressor.""", "seq_model"
)
class SnapshotEnsembleRegressor(_BaseSnapshotEnsemble, BaseRegressor):
    def __init__(self, **kwargs):
        super().__init__(**kwargs)
        self.is_classification = False

    @torchensemble_model_doc(
        """Implementation on the data forwarding in SnapshotEnsembleRegressor.""",  # noqa: E501
        "regressor_forward",
    )
    def forward(self, x):
        pred = self._forward(x)
        return pred

    @torchensemble_model_doc(
        """Set the attributes on optimizer for SnapshotEnsembleRegressor.""",
        "set_optimizer",
    )
    def set_optimizer(self, optimizer_name, **kwargs):
        self.optimizer_name = optimizer_name
        self.optimizer_args = kwargs

    @_snapshot_ensemble_model_doc(
        """Implementation on the training stage of SnapshotEnsembleRegressor.""",  # noqa: E501
        "fit",
    )
    def fit(
        self,
        train_loader,
        lr_clip=None,
        epochs=100,
        log_interval=100,
        test_loader=None,
        save_model=True,
        save_dir=None,
    ):
        self._validate_parameters(lr_clip, epochs, log_interval)
        self.n_outputs = self._decide_n_outputs(
            train_loader, self.is_classification
        )

        estimator = self._make_estimator()

        # Set the optimizer and scheduler
        optimizer = set_module.set_optimizer(
            estimator, self.optimizer_name, **self.optimizer_args
        )

        scheduler = self._set_scheduler(optimizer, epochs * len(train_loader))

        # Utils
        criterion = nn.MSELoss()
        best_mse = float("inf")
        counter = 0  # a counter on generating snapshots
        n_iters_per_estimator = epochs * len(train_loader) // self.n_estimators

        # Training loop
<<<<<<< HEAD
        self.dummy_estimator_.train()
        total_iters = 0
=======
        estimator.train()
>>>>>>> f24e6890
        for epoch in range(epochs):
            for batch_idx, (data, target) in enumerate(train_loader):

                data, target = data.to(self.device), target.to(self.device)

                # Clip the learning rate
                optimizer = self._clip_lr(optimizer, lr_clip)

                optimizer.zero_grad()
                output = estimator(data)
                loss = criterion(output, target)
                loss.backward()
                optimizer.step()

                # Print training status
                if batch_idx % log_interval == 0:
                    with torch.no_grad():
                        msg = (
                            "lr: {:.5f} | Epoch: {:03d} | Batch: {:03d}"
                            " | Loss: {:.5f}"
                        )
                        self.logger.info(
                            msg.format(
                                optimizer.param_groups[0]["lr"],
                                epoch,
                                batch_idx,
                                loss,
                            )
                        )
                        if self.tb_logger:
                            self.tb_logger.add_scalar(
                                "snapshot_ensemble/Train_Loss",
                                loss,
                                total_iters,
                            )

                # Snapshot ensemble updates the learning rate per iteration
                # instead of per epoch.
                scheduler.step()
                counter += 1
                total_iters += 1

            if counter % n_iters_per_estimator == 0:
                # Generate and save the snapshot
                snapshot = self._make_estimator()
                snapshot.load_state_dict(estimator.state_dict())
                self.estimators_.append(snapshot)

                msg = "Save the snapshot model with index: {}"
                self.logger.info(msg.format(len(self.estimators_) - 1))

            # Validation after each snapshot model being generated
            if test_loader and counter % n_iters_per_estimator == 0:
                self.eval()
                with torch.no_grad():
                    mse = 0.0
                    for _, (data, target) in enumerate(test_loader):
                        data = data.to(self.device)
                        target = target.to(self.device)
                        output = self.forward(data)
                        mse += criterion(output, target)
                    mse /= len(test_loader)

                    if mse < best_mse:
                        best_mse = mse
                        if save_model:
                            io.save(self, save_dir, self.logger)

                    msg = (
                        "n_estimators: {} | Validation MSE: {:.5f} |"
                        " Historical Best: {:.5f}"
                    )
                    self.logger.info(
                        msg.format(len(self.estimators_), mse, best_mse)
                    )
                    if self.tb_logger:
                        self.tb_logger.add_scalar(
                            "snapshot_ensemble/Validation_MSE",
                            mse,
                            len(self.estimators_),
                        )

        if save_model and not test_loader:
            io.save(self, save_dir, self.logger)

    @torchensemble_model_doc(item="regressor_evaluate")
    def evaluate(self, test_loader):
        return super().evaluate(test_loader)

    @torchensemble_model_doc(item="predict")
    def predict(self, X, return_numpy=True):
        return super().predict(X, return_numpy)<|MERGE_RESOLUTION|>--- conflicted
+++ resolved
@@ -269,12 +269,7 @@
         n_iters_per_estimator = epochs * len(train_loader) // self.n_estimators
 
         # Training loop
-<<<<<<< HEAD
-        self.dummy_estimator_.train()
-        total_iters = 0
-=======
         estimator.train()
->>>>>>> f24e6890
         for epoch in range(epochs):
             for batch_idx, (data, target) in enumerate(train_loader):
 
@@ -440,12 +435,7 @@
         n_iters_per_estimator = epochs * len(train_loader) // self.n_estimators
 
         # Training loop
-<<<<<<< HEAD
-        self.dummy_estimator_.train()
-        total_iters = 0
-=======
         estimator.train()
->>>>>>> f24e6890
         for epoch in range(epochs):
             for batch_idx, (data, target) in enumerate(train_loader):
 
